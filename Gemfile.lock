--- conflicted
+++ resolved
@@ -13,17 +13,10 @@
       execjs
     coffee-script-source (1.11.1)
     colorator (1.1.0)
-<<<<<<< HEAD
-    commonmarker (0.23.7)
-    concurrent-ruby (1.1.10)
-    dnsruby (1.61.9)
-      simpleidn (~> 0.1)
-=======
     commonmarker (0.23.9)
     concurrent-ruby (1.2.2)
     dnsruby (1.70.0)
       simpleidn (~> 0.2.1)
->>>>>>> 2d37486d
     em-websocket (0.5.3)
       eventmachine (>= 0.12.9)
       http_parser.rb (~> 0)
