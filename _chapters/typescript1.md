--- conflicted
+++ resolved
@@ -395,12 +395,7 @@
 
 const first = curry(prefix)
 
-<<<<<<< HEAD
-first("hello")(3) // ERROR!
-=======
 first(3)("hello") // Error!
->>>>>>> 410bdc4c
-```
 
 >Error: Argument of type 'number' is not assignable to parameter of type 'string'.  
 >Error: Argument of type 'string' is not assignable to parameter of type 'number'.
